<<<<<<< HEAD
# Which Transformer should I use?
=======
# Which Transformer architecture should I use?
>>>>>>> c676ff8f

## Requirements

```commandline
conda create -n transformer python=3.8
conda activate transformer
conda install -c pytorch pytorch torchvision cudatoolkit=11.0
pip install -U homura-core chika datasets tokenizers fairscale
```

## Examples

### Language Modeling

Train GPT-1 on wikitext. Currently, Transformer blocks of improved pre LN, pre LN, and post LN are available for
comparison.

```commandline
python main.py [--model.block {ipre_ln, pre_ln, post_ln}] [--amp]
```

- [x] blocks
- [ ] self attention

## Acknowledgement

For this project, I learned a lot from Andrej's [minGPT](https://github.com/karpathy/mingpt).<|MERGE_RESOLUTION|>--- conflicted
+++ resolved
@@ -1,8 +1,4 @@
-<<<<<<< HEAD
-# Which Transformer should I use?
-=======
 # Which Transformer architecture should I use?
->>>>>>> c676ff8f
 
 ## Requirements
 
@@ -10,7 +6,7 @@
 conda create -n transformer python=3.8
 conda activate transformer
 conda install -c pytorch pytorch torchvision cudatoolkit=11.0
-pip install -U homura-core chika datasets tokenizers fairscale
+pip install -U homura-core chika datasets tokenizers
 ```
 
 ## Examples
